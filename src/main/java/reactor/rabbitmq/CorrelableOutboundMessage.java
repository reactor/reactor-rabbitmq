/*
<<<<<<< HEAD
 * Copyright (c) 2019-2020 VMware, Inc. or its affiliates.
=======
 * Copyright (c) 2017-2021 VMware Inc. or its affiliates, All Rights Reserved.
>>>>>>> 4a5ded80
 *
 * Licensed under the Apache License, Version 2.0 (the "License");
 * you may not use this file except in compliance with the License.
 * You may obtain a copy of the License at
 *
 *   https://www.apache.org/licenses/LICENSE-2.0
 *
 * Unless required by applicable law or agreed to in writing, software
 * distributed under the License is distributed on an "AS IS" BASIS,
 * WITHOUT WARRANTIES OR CONDITIONS OF ANY KIND, either express or implied.
 * See the License for the specific language governing permissions and
 * limitations under the License.
 */

package reactor.rabbitmq;

import com.rabbitmq.client.AMQP;
import org.reactivestreams.Publisher;
import reactor.util.annotation.Nullable;

import java.util.Arrays;

/**
 * An outbound message meant to be sent by a {@link Sender} and may contain (unserialized)
 * correlated metadata.
 *
 * @since 1.4.0
 * @see Sender#sendWithTypedPublishConfirms(Publisher)
 * @see Sender#sendWithTypedPublishConfirms(Publisher, SendOptions)
 */
public class CorrelableOutboundMessage<T> extends OutboundMessage {

    private final T correlationMetadata;

    /**
     * Constructs a new message which is described by the body, the target exchange and the routing key which
     * can be used for smart routing after the message is published to the exchange.
     *
     * @param exchange            The name of the target exchange.
     * @param routingKey          The routing key to be used if the message has to be routed in a specific way towards a queue.
     * @param body                The main body of the message.
     * @param correlationMetadata The (unserialized) metadata correlated with this Message.
     */
    public CorrelableOutboundMessage(String exchange, String routingKey, byte[] body, T correlationMetadata) {
        super(exchange, routingKey, body);
        this.correlationMetadata = correlationMetadata;
    }

    /**
     * Constructs a new message which is described by the body, the target exchange and the routing key which
     * can be used for smart routing after the message is published to the exchange. The message will also be
     * accompanied by the provided properties which define its behaviour in the broker.
     *
     * @param exchange            The name of the target exchange.
     * @param routingKey          The routing key to be used if the message has to be routed in a specific way towards a queue.
     * @param properties          AMQP compatible properties that will be used during the publishing of the message.
     * @param body                The main body of the message.
     * @param correlationMetadata The (unserialized) metadata correlated with this Message.
     */
    public CorrelableOutboundMessage(String exchange, String routingKey, @Nullable AMQP.BasicProperties properties, byte[] body, T correlationMetadata) {
        super(exchange, routingKey, properties, body);
        this.correlationMetadata = correlationMetadata;
    }

    /**
     * Defines the "correlation" metadata associated with a sent OutboundMessage
     *
     * @return The correlated metadata of the message
     */
    public T getCorrelationMetadata() {
        return correlationMetadata;
    }

    @Override
    public String toString() {
        return "CorrelableOutboundMessage{" +
                "exchange='" + getExchange() + '\'' +
                ", routingKey='" + getRoutingKey() + '\'' +
                ", properties=" + getProperties() + '\'' +
                ", body=" + Arrays.toString(getBody()) + '\'' +
                ", correlationMetadata=" + getCorrelationMetadata() +
                '}';
    }
}<|MERGE_RESOLUTION|>--- conflicted
+++ resolved
@@ -1,9 +1,5 @@
 /*
-<<<<<<< HEAD
- * Copyright (c) 2019-2020 VMware, Inc. or its affiliates.
-=======
  * Copyright (c) 2017-2021 VMware Inc. or its affiliates, All Rights Reserved.
->>>>>>> 4a5ded80
  *
  * Licensed under the Apache License, Version 2.0 (the "License");
  * you may not use this file except in compliance with the License.
